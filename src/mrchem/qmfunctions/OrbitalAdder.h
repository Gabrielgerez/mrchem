--- conflicted
+++ resolved
@@ -40,23 +40,16 @@
     void rotate_P(OrbitalVector &out, const Eigen::MatrixXd &U, OrbitalVector &inp);
     void rotate(OrbitalVector &out, const Eigen::MatrixXd &U);
 
+    void inPlace(Orbital &out, std::complex<double> c, Orbital &inp);
+    void inPlace(Orbital &out, std::vector<std::complex<double> > &coefs, std::vector<Orbital *> &inp, bool union_grid);
+    void inPlace(Orbital &out, const Eigen::VectorXd &c, OrbitalVector &inp, bool union_grid);
     void inPlace(OrbitalVector &out, double c, OrbitalVector &inp);
-<<<<<<< HEAD
-    void inPlace(Orbital &out, std::vector<std::complex<double> > &coefs, std::vector<Orbital *> &inp, bool union_grid);
-    void inPlace(Orbital &out, std::complex<double> c, Orbital &inp);
 
     void orthogonalize(OrbitalVector &out);
     void orthogonalize(Orbital &out, Orbital &inp);
     void orthogonalize(Orbital &out, OrbitalVector &inp);
     void orthogonalize(OrbitalVector &out, Orbital &inp);
     void orthogonalize(OrbitalVector &out, OrbitalVector &inp);
-=======
-    void inPlace(Orbital &out, std::vector<double> &coefs,std::vector<Orbital *> &inp,
-                    bool union_grid);
-    void inPlace(Orbital &out, const Eigen::VectorXd &c, OrbitalVector &inp,
-		 bool union_grid);
-    void inPlace(Orbital &out, double c, Orbital &inp);
->>>>>>> 35a33309
 
 protected:
     MWAdder<3> add;
