--- conflicted
+++ resolved
@@ -67,12 +67,6 @@
                     phi->push_back(1, 0, Paired);
                     Orbital &phi_i = phi->getOrbital(totOrbs);
 
-<<<<<<< HEAD
-=======
-                    phi_i.real = this->grid(gauss);
-                    phi_i.imag = 0;
-
->>>>>>> 449966d4
                     HydrogenicFunction h_func(n, l, m, Z, R);
 
                     phi_i.allocReal();
