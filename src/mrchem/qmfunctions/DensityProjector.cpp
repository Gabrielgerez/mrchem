--- conflicted
+++ resolved
@@ -96,53 +96,6 @@
 
     FunctionTreeVector<3> total_vec, alpha_vec, beta_vec;
     vector<Density *> dens_vec;
-<<<<<<< HEAD
-    
-    if (MPI_size > 1) {
-        for (int i_Orb = MPI_rank; i_Orb < phi.size(); i_Orb+=MPI_size) {
-	    Density *rho_i = new Density(rho);
-	    if (i_Orb < phi.size()) {
-	        Orbital &phi_i = phi.getOrbital(i_Orb);
-	        (*this)(*rho_i, phi_i);
-	        dens_vec.push_back(rho_i);
-	        if (rho_i->hasTotal()) total_vec.push_back(&rho_i->total());
-	        if (rho_i->hasAlpha()) alpha_vec.push_back(&rho_i->alpha());
-	        if (rho_i->hasBeta()) beta_vec.push_back(&rho_i->beta());
-	    }
-	    for (int iter = 0;  iter<MPI_size ; iter++) {
-	        int j_MPI=(MPI_size+iter-MPI_rank)%MPI_size;
-	        int j_Orb = j_MPI;
-	        Density *rho_j = new Density(rho);
-	        if(MPI_rank > j_MPI){
-	            //send first bra, then receive ket
-	            rho_i->send_Density(j_MPI, i_Orb);
-	            rho_j->Rcv_Density(j_MPI, j_Orb);
-	        }else if (MPI_rank < j_MPI) {
-	            //receive first bra, then send ket
-	            rho_j->Rcv_Density(j_MPI, j_Orb);
-	            rho_i->send_Density(j_MPI, i_Orb);
-	        }
-	        if (j_MPI%MPI_size != MPI_rank) {
-	            dens_vec.push_back(rho_j);
-	            if (rho_j->hasTotal()) total_vec.push_back(&rho_j->total());
-	            if (rho_j->hasAlpha()) alpha_vec.push_back(&rho_j->alpha());
-	            if (rho_j->hasBeta()) beta_vec.push_back(&rho_j->beta());
-	        }
-	    }
-        }
-    } else {
-        //Serial processing
-        for (int i = 0; i < phi.size(); i++) {
-	    Orbital &phi_i = phi.getOrbital(i);
-	    Density *rho_i = new Density(rho);
-	    (*this)(*rho_i, phi_i);
-	    dens_vec.push_back(rho_i);
-	    if (rho_i->hasTotal()) total_vec.push_back(&rho_i->total());
-	    if (rho_i->hasAlpha()) alpha_vec.push_back(&rho_i->alpha());
-	    if (rho_i->hasBeta()) beta_vec.push_back(&rho_i->beta());
-        }
-    }
-=======
     vector<int> rho_i_Ix;
     if(MPI_size>1){
       Density *rho_i;	
@@ -158,9 +111,9 @@
 	      (*this)(*rho_i, phi_i);
 	      dens_vec.push_back(rho_i);
 	      rho_i_Ix.push_back(dens_vec.size()-1);
-	      if (rho_i->total != 0) total_vec.push_back(rho_i->total);
-	      if (rho_i->alpha != 0) alpha_vec.push_back(rho_i->alpha);
-	      if (rho_i->beta != 0) beta_vec.push_back(rho_i->beta);
+	      if (rho_i->hasTotal()) total_vec.push_back(&rho_i->total());
+	      if (rho_i->hasAlpha()) alpha_vec.push_back(&rho_i->alpha());
+	      if (rho_i->hasBeta()) beta_vec.push_back(&rho_i->beta());
 	    }else{
 	      rho_i = dens_vec[rho_i_Ix[i_Ix]];
 	    }
@@ -172,9 +125,9 @@
 	    Density *rho_j = new Density(rho);
 	    rho_j->Rcv_Density(j_MPI, j_Orb);
 	    dens_vec.push_back(rho_j);
-	    if (rho_j->total != 0) total_vec.push_back(rho_j->total);
-	    if (rho_j->alpha != 0) alpha_vec.push_back(rho_j->alpha);
-	    if (rho_j->beta != 0) beta_vec.push_back(rho_j->beta);
+	    if (rho_j->hasTotal()) total_vec.push_back(&rho_j->total());
+	    if (rho_j->hasAlpha()) alpha_vec.push_back(&rho_j->alpha());
+	    if (rho_j->hasBeta()) beta_vec.push_back(&rho_j->beta());
 	  }
 	  
 	}else{
@@ -185,9 +138,9 @@
 	      rho_j->Rcv_Density(j_MPI, j_Orb);
 	      if(j_MPI != MPI_rank){
 		dens_vec.push_back(rho_j);
-		if (rho_j->total != 0) total_vec.push_back(rho_j->total);
-		if (rho_j->alpha != 0) alpha_vec.push_back(rho_j->alpha);
-		if (rho_j->beta != 0) beta_vec.push_back(rho_j->beta);
+	        if (rho_j->hasTotal()) total_vec.push_back(&rho_j->total());
+	        if (rho_j->hasAlpha()) alpha_vec.push_back(&rho_j->alpha());
+	        if (rho_j->hasBeta()) beta_vec.push_back(&rho_j->beta());
 	      }
 	    }
 	  }
@@ -200,9 +153,9 @@
 	      (*this)(*rho_i, phi_i);
 	      dens_vec.push_back(rho_i);
 	      rho_i_Ix.push_back(dens_vec.size()-1);
-	      if (rho_i->total != 0)total_vec.push_back(rho_i->total);
-	      if (rho_i->alpha != 0) alpha_vec.push_back(rho_i->alpha);
-	      if (rho_i->beta != 0) beta_vec.push_back(rho_i->beta);
+	      if (rho_i->hasTotal()) total_vec.push_back(&rho_i->total());
+	      if (rho_i->hasAlpha()) alpha_vec.push_back(&rho_i->alpha());
+	      if (rho_i->hasBeta()) beta_vec.push_back(&rho_i->beta());
 	    }else{
 	      rho_i = dens_vec[rho_i_Ix[i_Ix]];
 	    }
@@ -252,12 +205,11 @@
 	Density *rho_i = new Density(rho);
 	(*this)(*rho_i, phi_i);
 	dens_vec.push_back(rho_i);
-	if (rho_i->total != 0) total_vec.push_back(rho_i->total);
-	if (rho_i->alpha != 0) alpha_vec.push_back(rho_i->alpha);
-	if (rho_i->beta != 0) beta_vec.push_back(rho_i->beta);
+	if (rho_i->hasTotal()) total_vec.push_back(&rho_i->total());
+	if (rho_i->hasAlpha()) alpha_vec.push_back(&rho_i->alpha());
+	if (rho_i->hasBeta()) beta_vec.push_back(&rho_i->beta());
       }
     } 
->>>>>>> 35a33309
 
     if (not rho.isSpinDensity()) {
         rho.allocTotal();
