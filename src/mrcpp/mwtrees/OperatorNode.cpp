#include "OperatorNode.h"
#include "MathUtils.h"

using namespace Eigen;
using namespace std;

OperatorNode::OperatorNode(OperatorTree &t, const NodeIndex<2> &n)
        : MWNode<2>(t, n) {
<<<<<<< HEAD
    this->allocCoefs(this->getTDim());
    this->tree->incrementNodeCount(this->getScale());
=======
    this->allocCoefs(this->getTDim(), this->getKp1_d());
>>>>>>> 543587de
    this->setIsEndNode();
}

OperatorNode::OperatorNode(OperatorNode &p, int c)
        : MWNode<2>(p, c) {
<<<<<<< HEAD
    this->allocCoefs(this->getTDim());
    this->tree->incrementNodeCount(this->getScale());
=======
    this->allocCoefs(this->getTDim(), this->getKp1_d());
>>>>>>> 543587de
    this->setIsEndNode();
}

OperatorNode::~OperatorNode() {
   this->freeCoefs();
}

void OperatorNode::createChild(int cIdx) {
    assert(this->children[cIdx] == 0);
    MWNode<2> *child = new OperatorNode(*this, cIdx);
    this->children[cIdx] = child;
}

void OperatorNode::genChild(int cIdx) {
    assert(this->children[cIdx] == 0);
    MWNode<2> *child = new OperatorNode(*this, cIdx);
    this->children[cIdx] = child;
}

void OperatorNode::genChildren() {
    MWNode<2>::genChildren();
    this->giveChildrenCoefs();
}

/** Calculate one specific component norm of the OperatorNode.
  *
  * OperatorNorms are defined as matrix 2-norms that are expensive to calculate.
  * Thus we calculate some cheaper upper bounds for this norm for thresholding.
  * First a simple vector norm, then a product of the 1- and infinity-norm. */
double OperatorNode::calcComponentNorm(int i) const {
    int depth = getDepth();
    double prec = getOperTree().getNormPrecision();
    double thrs = max(MachinePrec, prec/(8.0 * (1 << depth)));

    VectorXd coef_vec;
    this->getCoefs(coef_vec);

    int kp1_d = this->getKp1_d();
    const VectorXd &comp_vec = coef_vec.segment(i*kp1_d, kp1_d);

    double norm = 0.0;
    double vecNorm = comp_vec.norm();
    if (vecNorm > thrs) {
        double infNorm = MathUtils::matrixNormInfinity(comp_vec);
        double oneNorm = MathUtils::matrixNorm1(comp_vec);
        if (sqrt(infNorm*oneNorm) > thrs) {
            double twoNorm = MathUtils::matrixNorm2(comp_vec);
            if (twoNorm > thrs) {
                norm = twoNorm;
            }
        }
    }
    return norm;
}<|MERGE_RESOLUTION|>--- conflicted
+++ resolved
@@ -6,23 +6,17 @@
 
 OperatorNode::OperatorNode(OperatorTree &t, const NodeIndex<2> &n)
         : MWNode<2>(t, n) {
-<<<<<<< HEAD
-    this->allocCoefs(this->getTDim());
-    this->tree->incrementNodeCount(this->getScale());
-=======
+
     this->allocCoefs(this->getTDim(), this->getKp1_d());
->>>>>>> 543587de
+    this->tree->incrementNodeCount(this->getScale());//pw put from merge
     this->setIsEndNode();
 }
 
 OperatorNode::OperatorNode(OperatorNode &p, int c)
         : MWNode<2>(p, c) {
-<<<<<<< HEAD
-    this->allocCoefs(this->getTDim());
-    this->tree->incrementNodeCount(this->getScale());
-=======
+
     this->allocCoefs(this->getTDim(), this->getKp1_d());
->>>>>>> 543587de
+    this->tree->incrementNodeCount(this->getScale());//pw put from merge
     this->setIsEndNode();
 }
 
